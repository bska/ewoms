--- conflicted
+++ resolved
@@ -113,18 +113,15 @@
     // this method should be called after the grid has been allocated
     void finalizeInit_()
     {
-<<<<<<< HEAD
+#if HAVE_DUNE_FEM
+        gridPart_.reset(new GridPart(asImp_().grid()));
+        gridView_.reset(new GridView(gridPart_->gridView()));
+#else
 #if DUNE_VERSION_NEWER(DUNE_COMMON, 2,3)
         gridView_.reset(new GridView(asImp_().grid().leafGridView()));
 #else
         gridView_.reset(new GridView(asImp_().grid().leafView()));
-=======
-#if HAVE_DUNE_FEM
-        gridPart_.reset(new GridPart(asImp_().grid()));
-        gridView_.reset(new GridView(gridPart_->gridView()));
-#else
-        gridView_.reset(new GridView(BaseGridManagerHelper::gimmeGridView_<TypeTag>(asImp_())));
->>>>>>> 2ed80952
+#endif
 #endif
     }
 
